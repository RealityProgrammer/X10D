--- conflicted
+++ resolved
@@ -4,15 +4,6 @@
 
 internal static class CompilerResources
 {
-<<<<<<< HEAD
-#if NETCOREAPP3_0_OR_GREATER
-    public const MethodImplOptions MaxOptimization = System.Runtime.CompilerServices.MethodImplOptions.AggressiveInlining |
-                                                     System.Runtime.CompilerServices.MethodImplOptions.AggressiveOptimization;
-#else
-    public const MethodImplOptions MaxOptimization = System.Runtime.CompilerServices.MethodImplOptions.AggressiveInlining;
-#endif
-=======
     public const MethodImplOptions MethodImplOptions = System.Runtime.CompilerServices.MethodImplOptions.AggressiveInlining |
                                                        System.Runtime.CompilerServices.MethodImplOptions.AggressiveOptimization;
->>>>>>> d5c63feb
 }